// Copyright 2020 The go-ethereum Authors
// This file is part of the go-ethereum library.
//
// The go-ethereum library is free software: you can redistribute it and/or modify
// it under the terms of the GNU Lesser General Public License as published by
// the Free Software Foundation, either version 3 of the License, or
// (at your option) any later version.
//
// The go-ethereum library is distributed in the hope that it will be useful,
// but WITHOUT ANY WARRANTY; without even the implied warranty of
// MERCHANTABILITY or FITNESS FOR A PARTICULAR PURPOSE. See the
// GNU Lesser General Public License for more details.
//
// You should have received a copy of the GNU Lesser General Public License
// along with the go-ethereum library. If not, see <http://www.gnu.org/licenses/>.

// Tests that abnormal program termination (i.e.crash) and restart can recovery
// the snapshot properly if the snapshot is enabled.

package core

import (
	"bytes"
	"fmt"
	"math/big"
	"os"
	"path"
	"strings"
	"testing"
	"time"

	"github.com/ethereum/go-ethereum/consensus"
	"github.com/ethereum/go-ethereum/consensus/ethash"
	"github.com/ethereum/go-ethereum/core/rawdb"
	"github.com/ethereum/go-ethereum/core/types"
	"github.com/ethereum/go-ethereum/core/vm"
	"github.com/ethereum/go-ethereum/ethdb"
	"github.com/ethereum/go-ethereum/params"
	"github.com/ethereum/go-ethereum/trie"
)

// snapshotTestBasic wraps the common testing fields in the snapshot tests.
type snapshotTestBasic struct {
	scheme        string // Disk scheme used for storing trie nodes
	chainBlocks   int    // Number of blocks to generate for the canonical chain
	snapshotBlock uint64 // Block number of the relevant snapshot disk layer
	commitBlock   uint64 // Block number for which to commit the state to disk

	expCanonicalBlocks int    // Number of canonical blocks expected to remain in the database (excl. genesis)
	expHeadHeader      uint64 // Block number of the expected head header
	expHeadFastBlock   uint64 // Block number of the expected head fast sync block
	expHeadBlock       uint64 // Block number of the expected head full block
	expSnapshotBottom  uint64 // The block height corresponding to the snapshot disk layer

	// share fields, set in runtime
	datadir string
	ancient string
	db      ethdb.Database
	genDb   ethdb.Database
	engine  consensus.Engine
	gspec   *Genesis
}

func (basic *snapshotTestBasic) prepare(t *testing.T) (*BlockChain, []*types.Block) {
	// Create a temporary persistent database
	datadir := t.TempDir()
	ancient := path.Join(datadir, "ancient")
	db, err := rawdb.NewLevelDBDatabaseWithFreezer(datadir, 0, 0, ancient, "", false)
	if err != nil {
		t.Fatalf("Failed to create persistent database: %v", err)
	}
	// Initialize a fresh chain
	var (
		gspec = &Genesis{
			BaseFee: big.NewInt(params.InitialBaseFee),
			Config:  params.AllEthashProtocolChanges,
		}
		engine = ethash.NewFullFaker()
	)
	chain, err := NewBlockChain(db, DefaultCacheConfigWithScheme(basic.scheme), gspec, nil, engine, vm.Config{}, nil, nil)
	if err != nil {
		t.Fatalf("Failed to create chain: %v", err)
	}
	genDb, blocks, _ := GenerateChainWithGenesis(gspec, engine, basic.chainBlocks, func(i int, b *BlockGen) {})

	// Insert the blocks with configured settings.
	var breakpoints []uint64
	if basic.commitBlock > basic.snapshotBlock {
		breakpoints = append(breakpoints, basic.snapshotBlock, basic.commitBlock)
	} else {
		breakpoints = append(breakpoints, basic.commitBlock, basic.snapshotBlock)
	}
	var startPoint uint64
	for _, point := range breakpoints {
		if _, err := chain.InsertChain(blocks[startPoint:point]); err != nil {
			t.Fatalf("Failed to import canonical chain start: %v", err)
		}
		startPoint = point

		if basic.commitBlock > 0 && basic.commitBlock == point {
			chain.triedb.Commit(blocks[point-1].Root())
		}
		if basic.snapshotBlock > 0 && basic.snapshotBlock == point {
			// Flushing the entire snap tree into the disk, the
			// relevant (a) snapshot root and (b) snapshot generator
			// will be persisted atomically.
			chain.snaps.Cap(blocks[point-1].Root(), 0)
			diskRoot, blockRoot := chain.snaps.DiskRoot(), blocks[point-1].Root()
			if !bytes.Equal(diskRoot.Bytes(), blockRoot.Bytes()) {
				t.Fatalf("Failed to flush disk layer change, want %x, got %x", blockRoot, diskRoot)
			}
		}
	}
	if _, err := chain.InsertChain(blocks[startPoint:]); err != nil {
		t.Fatalf("Failed to import canonical chain tail: %v", err)
	}

	// Set runtime fields
	basic.datadir = datadir
	basic.ancient = ancient
	basic.db = db
	basic.genDb = genDb
	basic.engine = engine
	basic.gspec = gspec
	return chain, blocks
}

func (basic *snapshotTestBasic) verify(t *testing.T, chain *BlockChain, blocks []*types.Block) {
	// Iterate over all the remaining blocks and ensure there are no gaps
	verifyNoGaps(t, chain, true, blocks)
	verifyCutoff(t, chain, true, blocks, basic.expCanonicalBlocks)

	if head := chain.CurrentHeader(); head.Number.Uint64() != basic.expHeadHeader {
		t.Errorf("Head header mismatch: have %d, want %d", head.Number, basic.expHeadHeader)
	}
	if head := chain.CurrentFastBlock(); head.NumberU64() != basic.expHeadFastBlock {
		t.Errorf("Head fast block mismatch: have %d, want %d", head.NumberU64(), basic.expHeadFastBlock)
	}
	if head := chain.CurrentBlock(); head.NumberU64() != basic.expHeadBlock {
		t.Errorf("Head block mismatch: have %d, want %d", head.NumberU64(), basic.expHeadBlock)
	}

	// Check the disk layer, ensure they are matched
	block := chain.GetBlockByNumber(basic.expSnapshotBottom)
	if block == nil {
		t.Errorf("The correspnding block[%d] of snapshot disk layer is missing", basic.expSnapshotBottom)
	} else if !bytes.Equal(chain.snaps.DiskRoot().Bytes(), block.Root().Bytes()) {
		t.Errorf("The snapshot disk layer root is incorrect, want %x, get %x", block.Root(), chain.snaps.DiskRoot())
	}

	// Check the snapshot, ensure it's integrated
	if err := chain.snaps.Verify(block.Root()); err != nil {
		t.Errorf("The disk layer is not integrated %v", err)
	}
}

//nolint:unused
func (basic *snapshotTestBasic) dump() string {
	buffer := new(strings.Builder)

	fmt.Fprint(buffer, "Chain:\n  G")
	for i := 0; i < basic.chainBlocks; i++ {
		fmt.Fprintf(buffer, "->C%d", i+1)
	}
	fmt.Fprint(buffer, " (HEAD)\n\n")

	fmt.Fprintf(buffer, "Commit:   G")
	if basic.commitBlock > 0 {
		fmt.Fprintf(buffer, ", C%d", basic.commitBlock)
	}
	fmt.Fprint(buffer, "\n")

	fmt.Fprintf(buffer, "Snapshot: G")
	if basic.snapshotBlock > 0 {
		fmt.Fprintf(buffer, ", C%d", basic.snapshotBlock)
	}
	fmt.Fprint(buffer, "\n")

	//if crash {
	//	fmt.Fprintf(buffer, "\nCRASH\n\n")
	//} else {
	//	fmt.Fprintf(buffer, "\nSetHead(%d)\n\n", basic.setHead)
	//}
	fmt.Fprintf(buffer, "------------------------------\n\n")

	fmt.Fprint(buffer, "Expected in leveldb:\n  G")
	for i := 0; i < basic.expCanonicalBlocks; i++ {
		fmt.Fprintf(buffer, "->C%d", i+1)
	}
	fmt.Fprintf(buffer, "\n\n")
	fmt.Fprintf(buffer, "Expected head header    : C%d\n", basic.expHeadHeader)
	fmt.Fprintf(buffer, "Expected head fast block: C%d\n", basic.expHeadFastBlock)
	if basic.expHeadBlock == 0 {
		fmt.Fprintf(buffer, "Expected head block     : G\n")
	} else {
		fmt.Fprintf(buffer, "Expected head block     : C%d\n", basic.expHeadBlock)
	}
	if basic.expSnapshotBottom == 0 {
		fmt.Fprintf(buffer, "Expected snapshot disk  : G\n")
	} else {
		fmt.Fprintf(buffer, "Expected snapshot disk  : C%d\n", basic.expSnapshotBottom)
	}
	return buffer.String()
}

func (basic *snapshotTestBasic) teardown() {
	basic.db.Close()
	basic.genDb.Close()
	os.RemoveAll(basic.datadir)
	os.RemoveAll(basic.ancient)
}

// snapshotTest is a test case type for normal snapshot recovery.
// It can be used for testing that restart Geth normally.
type snapshotTest struct {
	snapshotTestBasic
}

func (snaptest *snapshotTest) test(t *testing.T) {
	// It's hard to follow the test case, visualize the input
	// log.Root().SetHandler(log.LvlFilterHandler(log.LvlTrace, log.StreamHandler(os.Stderr, log.TerminalFormat(true))))
	// fmt.Println(tt.dump())
	chain, blocks := snaptest.prepare(t)

	// Restart the chain normally
	chain.Stop()
	newchain, err := NewBlockChain(snaptest.db, DefaultCacheConfigWithScheme(snaptest.scheme), snaptest.gspec, nil, snaptest.engine, vm.Config{}, nil, nil)
	if err != nil {
		t.Fatalf("Failed to recreate chain: %v", err)
	}
	defer newchain.Stop()

	snaptest.verify(t, newchain, blocks)
}

// crashSnapshotTest is a test case type for irregular snapshot recovery.
// It can be used for testing that restart Geth after the crash.
type crashSnapshotTest struct {
	snapshotTestBasic
}

func (snaptest *crashSnapshotTest) test(t *testing.T) {
	// It's hard to follow the test case, visualize the input
	// log.Root().SetHandler(log.LvlFilterHandler(log.LvlTrace, log.StreamHandler(os.Stderr, log.TerminalFormat(true))))
	// fmt.Println(tt.dump())
	chain, blocks := snaptest.prepare(t)

	// Pull the plug on the database, simulating a hard crash
<<<<<<< HEAD
	chain.triedb.Close()
	chain.db.Close()
=======
	db := chain.db
	db.Close()
	chain.stopWithoutSaving()
>>>>>>> cd11d3c5

	// Start a new blockchain back up and see where the repair leads us
	newdb, err := rawdb.NewLevelDBDatabaseWithFreezer(snaptest.datadir, 0, 0, snaptest.ancient, "", false)
	if err != nil {
		t.Fatalf("Failed to reopen persistent database: %v", err)
	}
	defer newdb.Close()

	// The interesting thing is: instead of starting the blockchain after
	// the crash, we do restart twice here: one after the crash and one
	// after the normal stop. It's used to ensure the broken snapshot
	// can be detected all the time.
	newchain, err := NewBlockChain(newdb, DefaultCacheConfigWithScheme(snaptest.scheme), snaptest.gspec, nil, snaptest.engine, vm.Config{}, nil, nil)
	if err != nil {
		t.Fatalf("Failed to recreate chain: %v", err)
	}
	newchain.Stop()

	newchain, err = NewBlockChain(newdb, DefaultCacheConfigWithScheme(snaptest.scheme), snaptest.gspec, nil, snaptest.engine, vm.Config{}, nil, nil)
	if err != nil {
		t.Fatalf("Failed to recreate chain: %v", err)
	}
	defer newchain.Stop()

	snaptest.verify(t, newchain, blocks)
}

// gappedSnapshotTest is a test type used to test this scenario:
// - have a complete snapshot
// - restart without enabling the snapshot
// - insert a few blocks
// - restart with enabling the snapshot again
type gappedSnapshotTest struct {
	snapshotTestBasic
	gapped int // Number of blocks to insert without enabling snapshot
}

func (snaptest *gappedSnapshotTest) test(t *testing.T) {
	// It's hard to follow the test case, visualize the input
	// log.Root().SetHandler(log.LvlFilterHandler(log.LvlTrace, log.StreamHandler(os.Stderr, log.TerminalFormat(true))))
	// fmt.Println(tt.dump())
	chain, blocks := snaptest.prepare(t)

	// Insert blocks without enabling snapshot if gapping is required.
	chain.Stop()
	gappedBlocks, _ := GenerateChain(snaptest.gspec.Config, blocks[len(blocks)-1], snaptest.engine, snaptest.genDb, snaptest.gapped, func(i int, b *BlockGen) {})

	// Insert a few more blocks without enabling snapshot
	var cacheConfig = &CacheConfig{
		TrieCleanLimit: 256,
		TrieDirtyLimit: 256,
		TrieTimeLimit:  5 * time.Minute,
		SnapshotLimit:  0,
		NodeScheme:     snaptest.scheme,
	}
	newchain, err := NewBlockChain(snaptest.db, cacheConfig, snaptest.gspec, nil, snaptest.engine, vm.Config{}, nil, nil)
	if err != nil {
		t.Fatalf("Failed to recreate chain: %v", err)
	}
	newchain.InsertChain(gappedBlocks)
	newchain.Stop()

	// Restart the chain with enabling the snapshot
	newchain, err = NewBlockChain(snaptest.db, DefaultCacheConfigWithScheme(snaptest.scheme), snaptest.gspec, nil, snaptest.engine, vm.Config{}, nil, nil)
	if err != nil {
		t.Fatalf("Failed to recreate chain: %v", err)
	}
	defer newchain.Stop()

	snaptest.verify(t, newchain, blocks)
}

// setHeadSnapshotTest is the test type used to test this scenario:
// - have a complete snapshot
// - set the head to a lower point
// - restart
type setHeadSnapshotTest struct {
	snapshotTestBasic
	setHead uint64 // Block number to set head back to
}

func (snaptest *setHeadSnapshotTest) test(t *testing.T) {
	// It's hard to follow the test case, visualize the input
	// log.Root().SetHandler(log.LvlFilterHandler(log.LvlTrace, log.StreamHandler(os.Stderr, log.TerminalFormat(true))))
	// fmt.Println(tt.dump())
	chain, blocks := snaptest.prepare(t)

	// Rewind the chain if setHead operation is required.
	chain.SetHead(snaptest.setHead)
	chain.Stop()

	newchain, err := NewBlockChain(snaptest.db, DefaultCacheConfigWithScheme(snaptest.scheme), snaptest.gspec, nil, snaptest.engine, vm.Config{}, nil, nil)
	if err != nil {
		t.Fatalf("Failed to recreate chain: %v", err)
	}
	defer newchain.Stop()

	snaptest.verify(t, newchain, blocks)
}

// wipeCrashSnapshotTest is the test type used to test this scenario:
// - have a complete snapshot
// - restart, insert more blocks without enabling the snapshot
// - restart again with enabling the snapshot
// - crash
type wipeCrashSnapshotTest struct {
	snapshotTestBasic
	newBlocks int
}

func (snaptest *wipeCrashSnapshotTest) test(t *testing.T) {
	// It's hard to follow the test case, visualize the input
	// log.Root().SetHandler(log.LvlFilterHandler(log.LvlTrace, log.StreamHandler(os.Stderr, log.TerminalFormat(true))))
	// fmt.Println(tt.dump())
	chain, blocks := snaptest.prepare(t)

	// Firstly, stop the chain properly, with all snapshot journal
	// and state committed.
	chain.Stop()

	config := &CacheConfig{
		TrieCleanLimit: 256,
		TrieDirtyLimit: 256,
		TrieTimeLimit:  5 * time.Minute,
		SnapshotLimit:  0,
		NodeScheme:     snaptest.scheme,
	}
	newchain, err := NewBlockChain(snaptest.db, config, snaptest.gspec, nil, snaptest.engine, vm.Config{}, nil, nil)
	if err != nil {
		t.Fatalf("Failed to recreate chain: %v", err)
	}
	newBlocks, _ := GenerateChain(snaptest.gspec.Config, blocks[len(blocks)-1], snaptest.engine, snaptest.genDb, snaptest.newBlocks, func(i int, b *BlockGen) {})
	newchain.InsertChain(newBlocks)
	newchain.Stop()

	// Restart the chain, the wiper should start working
	config = &CacheConfig{
		TrieCleanLimit: 256,
		TrieDirtyLimit: 256,
		TrieTimeLimit:  5 * time.Minute,
		SnapshotLimit:  256,
		SnapshotWait:   false, // Don't wait rebuild
		NodeScheme:     snaptest.scheme,
	}
<<<<<<< HEAD
	newchain2, err := NewBlockChain(snaptest.db, config, snaptest.gspec, nil, snaptest.engine, vm.Config{}, nil, nil)
=======
	tmp, err := NewBlockChain(snaptest.db, config, snaptest.gspec, nil, snaptest.engine, vm.Config{}, nil, nil)
>>>>>>> cd11d3c5
	if err != nil {
		t.Fatalf("Failed to recreate chain: %v", err)
	}

	// Simulate the blockchain crash.
<<<<<<< HEAD
	newchain2.triedb.Close()
	//db.DiskDB().Close()

	newchain3, err := NewBlockChain(snaptest.db, DefaultCacheConfigWithScheme(snaptest.scheme), snaptest.gspec, nil, snaptest.engine, vm.Config{}, nil, nil)
	if err != nil {
		t.Fatalf("Failed to recreate chain: %v", err)
	}
	snaptest.verify(t, newchain3, blocks)
=======
	tmp.stopWithoutSaving()

	newchain, err = NewBlockChain(snaptest.db, nil, snaptest.gspec, nil, snaptest.engine, vm.Config{}, nil, nil)
	if err != nil {
		t.Fatalf("Failed to recreate chain: %v", err)
	}
	defer newchain.Stop()
	snaptest.verify(t, newchain, blocks)
>>>>>>> cd11d3c5
}

// Tests a Geth restart with valid snapshot. Before the shutdown, all snapshot
// journal will be persisted correctly. In this case no snapshot recovery is
// required.
func TestRestartWithNewSnapshot(t *testing.T) {
	// Chain:
	//   G->C1->C2->C3->C4->C5->C6->C7->C8 (HEAD)
	//
	// Commit:   G
	// Snapshot: G
	//
	// SetHead(0)
	//
	// ------------------------------
	//
	// Expected in leveldb:
	//   G->C1->C2->C3->C4->C5->C6->C7->C8
	//
	// Expected head header    : C8
	// Expected head fast block: C8
	// Expected head block     : C8
	// Expected snapshot disk  : G
	for _, scheme := range []string{trie.HashScheme, trie.PathScheme} {
		test := &snapshotTest{
			snapshotTestBasic{
				scheme:             scheme,
				chainBlocks:        8,
				snapshotBlock:      0,
				commitBlock:        0,
				expCanonicalBlocks: 8,
				expHeadHeader:      8,
				expHeadFastBlock:   8,
				expHeadBlock:       8,
				expSnapshotBottom:  0, // Initial disk layer built from genesis
			},
		}
		test.test(t)
		test.teardown()
	}
}

// Tests a Geth was crashed and restarts with a broken snapshot. In this case the
// chain head should be rewound to the point with available state. And also the
// new head should must be lower than disk layer. But there is no committed point
// so the chain should be rewound to genesis and the disk layer should be left
// for recovery.
func TestNoCommitCrashWithNewSnapshot(t *testing.T) {
	// Chain:
	//   G->C1->C2->C3->C4->C5->C6->C7->C8 (HEAD)
	//
	// Commit:   G
	// Snapshot: G, C4
	//
	// CRASH
	//
	// ------------------------------
	//
	// Expected in leveldb:
	//   G->C1->C2->C3->C4->C5->C6->C7->C8
	//
	// Expected head header    : C8
	// Expected head fast block: C8
	// Expected head block     : G
	// Expected snapshot disk  : C4
	for _, scheme := range []string{trie.HashScheme, trie.PathScheme} {
		test := &crashSnapshotTest{
			snapshotTestBasic{
				scheme:             scheme,
				chainBlocks:        8,
				snapshotBlock:      4,
				commitBlock:        0,
				expCanonicalBlocks: 8,
				expHeadHeader:      8,
				expHeadFastBlock:   8,
				expHeadBlock:       0,
				expSnapshotBottom:  4, // Last committed disk layer, wait recovery
			},
		}
		test.test(t)
		test.teardown()
	}
}

// Tests a Geth was crashed and restarts with a broken snapshot. In this case the
// chain head should be rewound to the point with available state. And also the
// new head should must be lower than disk layer. But there is only a low committed
// point so the chain should be rewound to committed point and the disk layer
// should be left for recovery.
func TestLowCommitCrashWithNewSnapshot(t *testing.T) {
	// Chain:
	//   G->C1->C2->C3->C4->C5->C6->C7->C8 (HEAD)
	//
	// Commit:   G, C2
	// Snapshot: G, C4
	//
	// CRASH
	//
	// ------------------------------
	//
	// Expected in leveldb:
	//   G->C1->C2->C3->C4->C5->C6->C7->C8
	//
	// Expected head header    : C8
	// Expected head fast block: C8
	// Expected head block     : C2
	// Expected snapshot disk  : C4
	for _, scheme := range []string{trie.HashScheme, trie.PathScheme} {
		test := &crashSnapshotTest{
			snapshotTestBasic{
				scheme:             scheme,
				chainBlocks:        8,
				snapshotBlock:      4,
				commitBlock:        2,
				expCanonicalBlocks: 8,
				expHeadHeader:      8,
				expHeadFastBlock:   8,
				expHeadBlock:       2,
				expSnapshotBottom:  4, // Last committed disk layer, wait recovery
			},
		}
		test.test(t)
		test.teardown()
	}
}

// Tests a Geth was crashed and restarts with a broken snapshot. In this case
// the chain head should be rewound to the point with available state. And also
// the new head should must be lower than disk layer. But there is only a high
// committed point so the chain should be rewound to genesis and the disk layer
// should be left for recovery.
func TestHighCommitCrashWithNewSnapshot(t *testing.T) {
	// Chain:
	//   G->C1->C2->C3->C4->C5->C6->C7->C8 (HEAD)
	//
	// Commit:   G, C6
	// Snapshot: G, C4
	//
	// CRASH
	//
	// ------------------------------
	//
	// Expected in leveldb:
	//   G->C1->C2->C3->C4->C5->C6->C7->C8
	//
	// Expected head header    : C8
	// Expected head fast block: C8
	// Expected head block     : G
	// Expected snapshot disk  : C4
	for _, scheme := range []string{trie.HashScheme, trie.PathScheme} {
		expHead := uint64(0)
		if scheme == trie.PathScheme {
			expHead = uint64(4)
		}
		test := &crashSnapshotTest{
			snapshotTestBasic{
				scheme:             scheme,
				chainBlocks:        8,
				snapshotBlock:      4,
				commitBlock:        6,
				expCanonicalBlocks: 8,
				expHeadHeader:      8,
				expHeadFastBlock:   8,
				expHeadBlock:       expHead,
				expSnapshotBottom:  4, // Last committed disk layer, wait recovery
			},
		}
		test.test(t)
		test.teardown()
	}
}

// Tests a Geth was running with snapshot enabled. Then restarts without
// enabling snapshot and after that re-enable the snapshot again. In this
// case the snapshot should be rebuilt with latest chain head.
func TestGappedNewSnapshot(t *testing.T) {
	// Chain:
	//   G->C1->C2->C3->C4->C5->C6->C7->C8 (HEAD)
	//
	// Commit:   G
	// Snapshot: G
	//
	// SetHead(0)
	//
	// ------------------------------
	//
	// Expected in leveldb:
	//   G->C1->C2->C3->C4->C5->C6->C7->C8->C9->C10
	//
	// Expected head header    : C10
	// Expected head fast block: C10
	// Expected head block     : C10
	// Expected snapshot disk  : C10
	for _, scheme := range []string{trie.HashScheme, trie.PathScheme} {
		test := &gappedSnapshotTest{
			snapshotTestBasic: snapshotTestBasic{
				scheme:             scheme,
				chainBlocks:        8,
				snapshotBlock:      0,
				commitBlock:        0,
				expCanonicalBlocks: 10,
				expHeadHeader:      10,
				expHeadFastBlock:   10,
				expHeadBlock:       10,
				expSnapshotBottom:  10, // Rebuilt snapshot from the latest HEAD
			},
			gapped: 2,
		}
		test.test(t)
		test.teardown()
	}
}

// Tests the Geth was running with snapshot enabled and resetHead is applied.
// In this case the head is rewound to the target(with state available). After
// that the chain is restarted and the original disk layer is kept.
func TestSetHeadWithNewSnapshot(t *testing.T) {
	// Chain:
	//   G->C1->C2->C3->C4->C5->C6->C7->C8 (HEAD)
	//
	// Commit:   G
	// Snapshot: G
	//
	// SetHead(4)
	//
	// ------------------------------
	//
	// Expected in leveldb:
	//   G->C1->C2->C3->C4
	//
	// Expected head header    : C4
	// Expected head fast block: C4
	// Expected head block     : C4
	// Expected snapshot disk  : G
	for _, scheme := range []string{trie.HashScheme, trie.PathScheme} {
		test := &setHeadSnapshotTest{
			snapshotTestBasic: snapshotTestBasic{
				scheme:             scheme,
				chainBlocks:        8,
				snapshotBlock:      0,
				commitBlock:        0,
				expCanonicalBlocks: 4,
				expHeadHeader:      4,
				expHeadFastBlock:   4,
				expHeadBlock:       4,
				expSnapshotBottom:  0, // The initial disk layer is built from the genesis
			},
			setHead: 4,
		}
		test.test(t)
		test.teardown()
	}
}

// Tests the Geth was running with a complete snapshot and then imports a few
// more new blocks on top without enabling the snapshot. After the restart,
// crash happens. Check everything is ok after the restart.
func TestRecoverSnapshotFromWipingCrash(t *testing.T) {
	// Chain:
	//   G->C1->C2->C3->C4->C5->C6->C7->C8 (HEAD)
	//
	// Commit:   G
	// Snapshot: G
	//
	// SetHead(0)
	//
	// ------------------------------
	//
	// Expected in leveldb:
	//   G->C1->C2->C3->C4->C5->C6->C7->C8->C9->C10
	//
	// Expected head header    : C10
	// Expected head fast block: C10
	// Expected head block     : C8
	// Expected snapshot disk  : C10
	for _, scheme := range []string{trie.HashScheme, trie.PathScheme} {
		test := &wipeCrashSnapshotTest{
			snapshotTestBasic: snapshotTestBasic{
				scheme:             scheme,
				chainBlocks:        8,
				snapshotBlock:      4,
				commitBlock:        0,
				expCanonicalBlocks: 10,
				expHeadHeader:      10,
				expHeadFastBlock:   10,
				expHeadBlock:       10,
				expSnapshotBottom:  10,
			},
			newBlocks: 2,
		}
		test.test(t)
		test.teardown()
	}
}<|MERGE_RESOLUTION|>--- conflicted
+++ resolved
@@ -246,14 +246,8 @@
 	chain, blocks := snaptest.prepare(t)
 
 	// Pull the plug on the database, simulating a hard crash
-<<<<<<< HEAD
 	chain.triedb.Close()
 	chain.db.Close()
-=======
-	db := chain.db
-	db.Close()
-	chain.stopWithoutSaving()
->>>>>>> cd11d3c5
 
 	// Start a new blockchain back up and see where the repair leads us
 	newdb, err := rawdb.NewLevelDBDatabaseWithFreezer(snaptest.datadir, 0, 0, snaptest.ancient, "", false)
@@ -398,17 +392,12 @@
 		SnapshotWait:   false, // Don't wait rebuild
 		NodeScheme:     snaptest.scheme,
 	}
-<<<<<<< HEAD
 	newchain2, err := NewBlockChain(snaptest.db, config, snaptest.gspec, nil, snaptest.engine, vm.Config{}, nil, nil)
-=======
-	tmp, err := NewBlockChain(snaptest.db, config, snaptest.gspec, nil, snaptest.engine, vm.Config{}, nil, nil)
->>>>>>> cd11d3c5
 	if err != nil {
 		t.Fatalf("Failed to recreate chain: %v", err)
 	}
 
 	// Simulate the blockchain crash.
-<<<<<<< HEAD
 	newchain2.triedb.Close()
 	//db.DiskDB().Close()
 
@@ -417,16 +406,6 @@
 		t.Fatalf("Failed to recreate chain: %v", err)
 	}
 	snaptest.verify(t, newchain3, blocks)
-=======
-	tmp.stopWithoutSaving()
-
-	newchain, err = NewBlockChain(snaptest.db, nil, snaptest.gspec, nil, snaptest.engine, vm.Config{}, nil, nil)
-	if err != nil {
-		t.Fatalf("Failed to recreate chain: %v", err)
-	}
-	defer newchain.Stop()
-	snaptest.verify(t, newchain, blocks)
->>>>>>> cd11d3c5
 }
 
 // Tests a Geth restart with valid snapshot. Before the shutdown, all snapshot
