/*
	This file is part of go-ethereum

	go-ethereum is free software: you can redistribute it and/or modify
	it under the terms of the GNU General Public License as published by
	the Free Software Foundation, either version 3 of the License, or
	(at your option) any later version.

	go-ethereum is distributed in the hope that it will be useful,
	but WITHOUT ANY WARRANTY; without even the implied warranty of
	MERCHANTABILITY or FITNESS FOR A PARTICULAR PURPOSE.  See the
  GNU General Public License for more details.

	You should have received a copy of the GNU General Public License
	along with go-ethereum.  If not, see <http://www.gnu.org/licenses/>.
*/
package rpc

import (
<<<<<<< HEAD
	"encoding/json"
	"fmt"
	"math/big"
	"reflect"
=======
>>>>>>> e540a750
	"time"

	"github.com/ethereum/go-ethereum/common"
	"github.com/ethereum/go-ethereum/logger"
	"github.com/ethereum/go-ethereum/state"
	"github.com/ethereum/go-ethereum/xeth"
)

var rpclogger = logger.NewLogger("RPC")

<<<<<<< HEAD
// Unmarshal state is a helper method which has the ability to decode messsages
// that use the `defaultBlock` (https://github.com/ethereum/wiki/wiki/JSON-RPC#the-default-block-parameter)
// For example a `call`: [{to: "0x....", data:"0x..."}, "latest"]. The first argument is the transaction
// message and the second one refers to the block height (or state) to which to apply this `call`.
func UnmarshalRawMessages(b []byte, iface interface{}, number *int64) (err error) {
	var data []json.RawMessage
	if err = json.Unmarshal(b, &data); err != nil && len(data) == 0 {
		return NewDecodeParamError(err.Error())
	}

	// Hrm... Occurs when no params
	if len(data) == 0 {
		return NewDecodeParamError("No data")
	}

	// Number index determines the index in the array for a possible block number
	numberIndex := 0

	value := reflect.ValueOf(iface)
	rvalue := reflect.Indirect(value)

	switch rvalue.Kind() {
	case reflect.Slice:
		// This is a bit of a cheat, but `data` is expected to be larger than 2 if iface is a slice
		if number != nil {
			numberIndex = len(data) - 1
		} else {
			numberIndex = len(data)
		}

		slice := reflect.MakeSlice(rvalue.Type(), numberIndex, numberIndex)
		for i, raw := range data[0:numberIndex] {
			v := slice.Index(i).Interface()
			if err = json.Unmarshal(raw, &v); err != nil {
				fmt.Println(err, v)
				return err
			}
			slice.Index(i).Set(reflect.ValueOf(v))
		}
		reflect.Indirect(rvalue).Set(slice) //value.Set(slice)
	case reflect.Struct:
		fallthrough
	default:
		if err = json.Unmarshal(data[0], iface); err != nil {
			return NewDecodeParamError(err.Error())
		}
		numberIndex = 1
	}

	// <0 index means out of bound for block number
	if numberIndex >= 0 && len(data) > numberIndex {
		if err = blockNumber(data[numberIndex], number); err != nil {
			return NewDecodeParamError(err.Error())
		}
	}

	return nil
}

func i2hex(n int) string {
	return common.ToHex(big.NewInt(int64(n)).Bytes())
}

type RpcServer interface {
	Start()
	Stop()
}

=======
>>>>>>> e540a750
type Log struct {
	Address string   `json:"address"`
	Topic   []string `json:"topic"`
	Data    string   `json:"data"`
	Number  uint64   `json:"number"`
}

func toLogs(logs state.Logs) (ls []Log) {
	ls = make([]Log, len(logs))

	for i, log := range logs {
		var l Log
		l.Topic = make([]string, len(log.Topics()))
		l.Address = log.Address().Hex()
		l.Data = common.ToHex(log.Data())
		l.Number = log.Number()
		for j, topic := range log.Topics() {
			l.Topic[j] = topic.Hex()
		}
		ls[i] = l
	}

	return
}

type whisperFilter struct {
	messages []xeth.WhisperMessage
	timeout  time.Time
	id       int
}

func (w *whisperFilter) add(msgs ...xeth.WhisperMessage) {
	w.messages = append(w.messages, msgs...)
}
func (w *whisperFilter) get() []xeth.WhisperMessage {
	w.timeout = time.Now()
	tmp := w.messages
	w.messages = nil
	return tmp
}

type logFilter struct {
	logs    state.Logs
	timeout time.Time
	id      int
}

func (l *logFilter) add(logs ...state.Log) {
	l.logs = append(l.logs, logs...)
}

func (l *logFilter) get() state.Logs {
	l.timeout = time.Now()
	tmp := l.logs
	l.logs = nil
	return tmp
}<|MERGE_RESOLUTION|>--- conflicted
+++ resolved
@@ -17,13 +17,6 @@
 package rpc
 
 import (
-<<<<<<< HEAD
-	"encoding/json"
-	"fmt"
-	"math/big"
-	"reflect"
-=======
->>>>>>> e540a750
 	"time"
 
 	"github.com/ethereum/go-ethereum/common"
@@ -34,77 +27,6 @@
 
 var rpclogger = logger.NewLogger("RPC")
 
-<<<<<<< HEAD
-// Unmarshal state is a helper method which has the ability to decode messsages
-// that use the `defaultBlock` (https://github.com/ethereum/wiki/wiki/JSON-RPC#the-default-block-parameter)
-// For example a `call`: [{to: "0x....", data:"0x..."}, "latest"]. The first argument is the transaction
-// message and the second one refers to the block height (or state) to which to apply this `call`.
-func UnmarshalRawMessages(b []byte, iface interface{}, number *int64) (err error) {
-	var data []json.RawMessage
-	if err = json.Unmarshal(b, &data); err != nil && len(data) == 0 {
-		return NewDecodeParamError(err.Error())
-	}
-
-	// Hrm... Occurs when no params
-	if len(data) == 0 {
-		return NewDecodeParamError("No data")
-	}
-
-	// Number index determines the index in the array for a possible block number
-	numberIndex := 0
-
-	value := reflect.ValueOf(iface)
-	rvalue := reflect.Indirect(value)
-
-	switch rvalue.Kind() {
-	case reflect.Slice:
-		// This is a bit of a cheat, but `data` is expected to be larger than 2 if iface is a slice
-		if number != nil {
-			numberIndex = len(data) - 1
-		} else {
-			numberIndex = len(data)
-		}
-
-		slice := reflect.MakeSlice(rvalue.Type(), numberIndex, numberIndex)
-		for i, raw := range data[0:numberIndex] {
-			v := slice.Index(i).Interface()
-			if err = json.Unmarshal(raw, &v); err != nil {
-				fmt.Println(err, v)
-				return err
-			}
-			slice.Index(i).Set(reflect.ValueOf(v))
-		}
-		reflect.Indirect(rvalue).Set(slice) //value.Set(slice)
-	case reflect.Struct:
-		fallthrough
-	default:
-		if err = json.Unmarshal(data[0], iface); err != nil {
-			return NewDecodeParamError(err.Error())
-		}
-		numberIndex = 1
-	}
-
-	// <0 index means out of bound for block number
-	if numberIndex >= 0 && len(data) > numberIndex {
-		if err = blockNumber(data[numberIndex], number); err != nil {
-			return NewDecodeParamError(err.Error())
-		}
-	}
-
-	return nil
-}
-
-func i2hex(n int) string {
-	return common.ToHex(big.NewInt(int64(n)).Bytes())
-}
-
-type RpcServer interface {
-	Start()
-	Stop()
-}
-
-=======
->>>>>>> e540a750
 type Log struct {
 	Address string   `json:"address"`
 	Topic   []string `json:"topic"`
